--- conflicted
+++ resolved
@@ -2,13 +2,9 @@
 cnt_people-born-in-europe-l100-o200k	SELECT DISTINCT ?p ?c WHERE { ?p <is-a> <Person> . ?p <Place_of_birth> ?c . ?c <Contained_by> <Europe> } LIMIT 100 OFFSET 200000
 cnt_people-top4rel	SELECT ?x ?1 ?2 ?3 ?4 WHERE { ?x <Gender> ?1 . ?x <Date_of_birth> ?2 . ?x <Place_of_birth> ?3 . ?x <Country_of_nationality> ?4 }
 cnt_building-top5rel	SELECT ?x ?1 ?2 ?3 ?4 ?5 WHERE { ?x <Contained_by> ?1 . ?x <Opened> ?2 . ?x <Designation_as_Natural_or_Cultural_Site> ?3 . ?x <Architectural_Style> ?4 . ?x <Area> ?5 }
-<<<<<<< HEAD
-cnt_chain-sc-sc-doo	SELECT ?x WHERE { ?x <Spouse_(or_domestic_partner) ?a . ?a <Childrean> ?b . ?b <Spouse_(or_domestic_partner) ?c . ?c <Childrean> <Duke_of_Orléans> }
+cnt_chain-sc-sc-doo	SELECT ?x WHERE { ?x <Spouse_(or_domestic_partner)> ?a . ?a <Children> ?b . ?b <Spouse_(or_domestic_partner)> ?c . ?c <Children> <Duke_of_Orléans> }
 cnt_people-bornin-european-capital	SELECT ?x ?y ?z WHERE { ?x <is-a> <Person> . ?x <Place_of_birth> ?y . ?y <Contained_by> <Europe> . ?z <Capital> ?y . ?z <is-a> <Country> }
 cnt_animal-breedof-artbythatguy	SELECT ?x ?y ?z WHERE { ?x <is-a> <Animal> . ?x <Breed_of> ?y . ?z <Art_Subject> ?y . ?z <Artist> <Franz_Marc> }
 cnt_personwithbdp-namedafter-personwithbdp	SELECT ?x ?xd ?xp ?y ?yd ?yp WHERE { ?x <is-a> <Person> . ?x <Date_of_birth> ?xd . ?x <Place_of_birth> ?xp . ?x <Named_after> ?y . ?y <is-a> <Person> . ?y <Date_of_birht> ?yd . ?y <Place_of_birth> ?yp }
 cnt_tallest_buildings_europe	SELECT ?x ?h WHERE { ?x <is-a> <Building> . ?x <Structural_Height> ?h . ?x <Contained_by> <Europe> } ORDER BY DESC(?h)
-cnt_singer_in_horror_film	SELECT ?x ?m WHERE { ?x <Profession> <Singer> . ?x <Film_performance> ?m . ?m <Genre> <Horror> }
-=======
-cnt_chain-sc-sc-doo	SELECT ?x WHERE { ?x <Spouse_(or_domestic_partner)> ?a . ?a <Children> ?b . ?b <Spouse_(or_domestic_partner)> ?c . ?c <Children> <Duke_of_Orléans> }
->>>>>>> 79494f09
+cnt_singer_in_horror_film	SELECT ?x ?m WHERE { ?x <Profession> <Singer> . ?x <Film_performance> ?m . ?m <Genre> <Horror> }