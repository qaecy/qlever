// Copyright 2011, University of Freiburg,
// Chair of Algorithms and Data Structures.
// Author: Björn Buchhold <buchholb>

#include <string>
#include <vector>
#include <sstream>
#include <algorithm>

#include "../util/StringUtils.h"
#include "../util/Log.h"
#include "../parser/ParseException.h"
#include "./Server.h"
#include "QueryPlanner.h"


// _____________________________________________________________________________
void Server::initialize(const string& ontologyBaseName, bool useText,
                        bool allPermutations, bool onDiskLiterals) {
  LOG(INFO) << "Initializing server..." << std::endl;

  // Init the index.
  _index.createFromOnDiskIndex(ontologyBaseName, allPermutations,
                               onDiskLiterals);
  if (useText) {
    _index.addTextFromOnDiskIndex();
  }

  // Init the server socket.
  bool ret = _serverSocket.create() && _serverSocket.bind(_port)
             && _serverSocket.listen();
  if (!ret) {
    LOG(ERROR)
      << "Failed to create socket on port " << _port << "." << std::endl;
    exit(1);
  }

  // Set flag.
  _initialized = true;
  LOG(INFO) << "Done initializing server." << std::endl;
}

// _____________________________________________________________________________
void Server::run() {
  if (!_initialized) {
    LOG(ERROR) << "Cannot start an uninitialized server!" << std::endl;
    exit(1);
  }
  // For now, only use one QueryExecutionContext at all time.
  // This may be changed for some implementations of multi threading.
  // Cache(s) are associated with this execution context.
  QueryExecutionContext qec(_index, _engine);

  // Loop and wait for queries. Run forever, for now.
  while (true) {
    // Wait for new query
    LOG(INFO)
      << "---------- WAITING FOR QUERY AT PORT \"" << _port << "\" ... "
      << std::endl;

    ad_utility::Socket client;
    bool success = _serverSocket.acceptClient(&client);
    if (!success) {
      LOG(ERROR) << "Socket error while trying to accept client" << std::endl;
      continue;
    }
    // TODO(buchholb): Spawn a new thread here / use a ThreadPool / etc.
    LOG(INFO) << "Incoming connection, processing..." << std::endl;
    process(&client, &qec);
  }
}

// _____________________________________________________________________________
void Server::process(Socket* client, QueryExecutionContext* qec) const {
  string response;
  string query;
  string contentType;
<<<<<<< HEAD
  LOG(DEBUG) << "Waiting for receive call to complete." << endl;
=======
  string request;
>>>>>>> 0ef1733d
  client->recieve(&request);
  //string request = client->getRequest();
  LOG(DEBUG) << "Got request from client." << endl;

  size_t indexOfGET = request.find("GET");
  size_t indexOfHTTP = request.find("HTTP");
  size_t upper = indexOfHTTP;

  if (indexOfGET != request.npos && indexOfHTTP != request.npos) {
    size_t indexOfQuest = request.find("?", indexOfGET);
    if (indexOfQuest != string::npos && indexOfQuest < indexOfHTTP) {
      upper = indexOfQuest + 1;
    }
    string file = request.substr(indexOfGET + 5, upper - (indexOfGET + 5) - 1);
    if (file.size() == 0) {
      if (request[indexOfGET + 5] != '?') {
        file = "index.html";
      }
    }
    // Use hardcoded white-listing for index.html and style.css
    // can be changed if more should ever be needed, for now keep it simple.
    LOG(DEBUG) << "file: " << file << '\n';
    if (file == "index.html" || file == "style.css" || file == "script.js") {
      serveFile(client, file);
      return;
    }
    if (indexOfQuest == string::npos) {
      LOG(INFO) << "Ignoring request for file " << file << '\n';
      return;
    }

    try {
      ParamValueMap params = parseHttpRequest(request);
      if (ad_utility::getLowercase(params["cmd"]) == "clearcache") {
        qec->clearCache();
      }
#ifdef ALLOW_SHUTDOWN
      if (ad_utility::getLowercase(params["cmd"]) == "shutdown") {
        LOG(INFO) << "Shutdown triggered by HTTP request "
        << "(deactivate by compiling without -DALLOW_SHUTDOWN)" << std::endl;
        exit(0);
      }
#endif
      query = createQueryFromHttpParams(params);
      LOG(INFO) << "Query: " << query << '\n';
      ParsedQuery pq = SparqlParser::parse(query);
      pq.expandPrefixes();

      // QueryGraph qg(qec);
      // qg.createFromParsedQuery(pq);
      // const QueryExecutionTree& qet = qg.getExecutionTree();
      QueryPlanner qp(qec);
      QueryExecutionTree qet = qp.createExecutionTree(pq);
      LOG(INFO) << qet.asString() << std::endl;

      if (ad_utility::getLowercase(params["action"]) == "csv_export") {
        // CSV export
        response = composeResponseSepValues(pq, qet, ',');
        contentType = "text/csv\r\n"
            "Content-Disposition: attachment;filename=export.csv";
      } else if (ad_utility::getLowercase(params["action"]) == "tsv_export") {
        // TSV export
        response = composeResponseSepValues(pq, qet, '\t');
        contentType = "text/tsv\r\n"
            "Content-Disposition: attachment;filename=export.tsv";
      } else {
        // Normal case: JSON response
        response = composeResponseJson(pq, qet);
        contentType = "application/json";
      }
    } catch (const ad_semsearch::Exception& e) {
      response = composeResponseJson(query, e);
    } catch (const ParseException& e) {
      response = composeResponseJson(query, e);
    }
    string httpResponse = createHttpResponse(response, contentType);
    client->send(httpResponse);
  } else {
    LOG(INFO) << "Ignoring invalid request " << request << '\n';
  }
}

// _____________________________________________________________________________
Server::ParamValueMap Server::parseHttpRequest(
    const string& httpRequest) const {
  LOG(DEBUG) << "Parsing HTTP Request." << endl;
  ParamValueMap params;
  _requestProcessingTimer.start();
  // Parse the HTTP Request.

  size_t indexOfGET = httpRequest.find("GET");
  size_t indexOfHTTP = httpRequest.find("HTTP");

  if (indexOfGET == httpRequest.npos || indexOfHTTP == httpRequest.npos) {
    AD_THROW(ad_semsearch::Exception::BAD_REQUEST,
             "Invalid request. Only supporting proper HTTP GET requests!\n" +
             httpRequest);
  }

  string request = httpRequest.substr(indexOfGET + 3,
                                      indexOfHTTP - (indexOfGET + 3));

  size_t index = request.find("?");
  if (index == request.npos) {
    AD_THROW(ad_semsearch::Exception::BAD_REQUEST,
             "Invalid request. At least one parameters is "
                 "required for meaningful queries!\n"
             + httpRequest);
  }
  size_t next = request.find('&', index + 1);
  while (next != request.npos) {
    size_t posOfEq = request.find('=', index + 1);
    if (posOfEq == request.npos) {
      AD_THROW(ad_semsearch::Exception::BAD_REQUEST,
               "Parameter without \"=\" in HTTP Request.\n" + httpRequest);
    }
    string param = ad_utility::getLowercaseUtf8(
        request.substr(index + 1, posOfEq - (index + 1)));
    string value = ad_utility::decodeUrl(
        request.substr(posOfEq + 1, next - (posOfEq + 1)));
    if (params.count(param) > 0) {
      AD_THROW(ad_semsearch::Exception::BAD_REQUEST,
               "Duplicate HTTP parameter: " + param);
    }
    params[param] = value;
    index = next;
    next = request.find('&', index + 1);
  }
  size_t posOfEq = request.find('=', index + 1);
  if (posOfEq == request.npos) {
    AD_THROW(ad_semsearch::Exception::BAD_REQUEST,
             "Parameter without \"=\" in HTTP Request." + httpRequest);
  }
  string param = ad_utility::getLowercaseUtf8(
      request.substr(index + 1, posOfEq - (index + 1)));
  string value = ad_utility::decodeUrl(request.substr(posOfEq + 1,
                                                      request.size() - 1 -
                                                      (posOfEq + 1)));
  if (params.count(param) > 0) {
    AD_THROW(ad_semsearch::Exception::BAD_REQUEST, "Duplicate HTTP parameter.");
  }
  params[param] = value;

  LOG(DEBUG) << "Done parsing HTTP Request." << endl;
  return params;
}

// _____________________________________________________________________________
string Server::createQueryFromHttpParams(const ParamValueMap& params) const {
  string query;
  // Construct a Query object from the parsed request.
  auto it = params.find("query");
  if (it == params.end() || it->second == "") {
    AD_THROW(ad_semsearch::Exception::BAD_REQUEST,
             "Expected at least one non-empty attribute \"query\".");
  }
  return it->second;
}

// _____________________________________________________________________________
string Server::createHttpResponse(const string& content,
                                  const string& contentType) const {
  std::ostringstream os;
  os << "HTTP/1.0 200 OK\r\n" << "Content-Length: " << content.size() << "\r\n"
     << "Connection: close\r\n" << "Content-Type: " << contentType
     << "; charset=" << "UTF-8" << "\r\n"
     << "Access-Control-Allow-Origin: *" << "\r\n" << "\r\n" << content;
  return os.str();
}

// _____________________________________________________________________________
string Server::composeResponseJson(const ParsedQuery& query,
                                   const QueryExecutionTree& qet) const {

  const ResultTable& rt = qet.getResult();
  _requestProcessingTimer.stop();
  off_t compResultUsecs = _requestProcessingTimer.usecs();
  size_t resultSize = rt.size();


  std::ostringstream os;
  os << "{\r\n"
     << "\"query\": \""
     << ad_utility::escapeForJson(query._originalString)
     << "\",\r\n"
     << "\"status\": \"OK\",\r\n"
     << "\"resultsize\": \"" << resultSize << "\",\r\n";

  os << "\"res\": ";
  size_t limit = MAX_NOF_ROWS_IN_RESULT;
  size_t offset = 0;
  if (query._limit.size() > 0) {
    limit = static_cast<size_t>(atol(query._limit.c_str()));
  }
  if (query._offset.size() > 0) {
    offset = static_cast<size_t>(atol(query._offset.c_str()));
  }
  _requestProcessingTimer.cont();
  qet.writeResultToStreamAsJson(os, query._selectedVariables, limit, offset);
  _requestProcessingTimer.stop();
  os << ",\r\n";

  os << "\"time\": {\r\n"
     << "\"total\": \"" << _requestProcessingTimer.usecs() / 1000.0
     << "ms\",\r\n"
     << "\"computeResult\": \"" << compResultUsecs / 1000.0 << "ms\"\r\n"
     << "}\r\n"
     << "}\r\n";

  return os.str();
}

// _____________________________________________________________________________
string Server::composeResponseSepValues(const ParsedQuery& query,
                                        const QueryExecutionTree& qet,
                                        char sep) const {
  std::ostringstream os;
  size_t limit = std::numeric_limits<size_t>::max();
  size_t offset = 0;
  if (query._limit.size() > 0) {
    limit = static_cast<size_t>(atol(query._limit.c_str()));
  }
  if (query._offset.size() > 0) {
    offset = static_cast<size_t>(atol(query._offset.c_str()));
  }
  qet.writeResultToStream(os, query._selectedVariables, limit, offset, sep);

  return os.str();
}

// _____________________________________________________________________________
string Server::composeResponseJson(
    const string& query,
    const ad_semsearch::Exception& exception) const {
  std::ostringstream os;
  _requestProcessingTimer.stop();

  os << "{\r\n"
     << "\"query\": \""
     << ad_utility::escapeForJson(query)
     << "\",\r\n"
     << "\"status\": \"ERROR\",\r\n"
     << "\"resultsize\": \"0\",\r\n"
     << "\"time\": {\r\n"
     << "\"total\": \"" << _requestProcessingTimer.msecs() / 1000.0
     << "ms\",\r\n"
     << "\"computeResult\": \"" << _requestProcessingTimer.msecs() / 1000.0
     << "ms\"\r\n"
     << "},\r\n";


  string msg = ad_utility::escapeForJson(exception.getFullErrorMessage());

  os << "\"exception\": \"" << msg << "\"\r\n"
     << "}\r\n";

  return os.str();
}

// _____________________________________________________________________________
string Server::composeResponseJson(const string& query,
                                   const ParseException& exception) const {
  std::ostringstream os;
  _requestProcessingTimer.stop();

  os << "{\r\n"
     << "\"query\": \""
     << ad_utility::escapeForJson(query)
     << "\",\r\n"
     << "\"status\": \"ERROR\",\r\n"
     << "\"resultsize\": \"0\",\r\n"
     << "\"time\": {\r\n"
     << "\"total\": \"" << _requestProcessingTimer.msecs()
     << "ms\",\r\n"
     << "\"computeResult\": \"" << _requestProcessingTimer.msecs()
     << "ms\"\r\n"
     << "},\r\n";


  string msg = ad_utility::escapeForJson(exception.what());

  os << "\"Exception-Error-Message\": \"" << msg << "\"\r\n"
     << "}\r\n";

  return os.str();
}

// _____________________________________________________________________________
void Server::serveFile(Socket* client, const string& requestedFile) const {
  string contentString;
  string contentType = "text/plain";
  string statusString = "HTTP/1.0 200 OK";

  // CASE: file.
  LOG(DEBUG) << "Looking for file: \"" << requestedFile << "\" ... \n";
  std::ifstream in(requestedFile.c_str());
  if (!in) {
    statusString = "HTTP/1.0 404 NOT FOUND";
    contentString = "404 NOT FOUND";
  } else {
    // File into string
    contentString = string((std::istreambuf_iterator<char>(in)),
                           std::istreambuf_iterator<char>());
    // Set content type
    if (ad_utility::endsWith(requestedFile, ".html")) {
      contentType = "text/html";
    } else if (ad_utility::endsWith(requestedFile, ".css")) {
      contentType = "text/css";
    } else if (ad_utility::endsWith(requestedFile, ".js")) {
      contentType = "application/javascript";
    }
  }

  size_t contentLength = contentString.size();
  std::ostringstream headerStream;
  headerStream << statusString << "\r\n"
               << "Content-Length: " << contentLength << "\r\n"
               << "Content-Type: " << contentType << "\r\n"
               << "Access-Control-Allow-Origin: *\r\n"
               << "Connection: close\r\n"
               << "\r\n";

  string data = headerStream.str();
  data += contentString;
  client->send(data);
}<|MERGE_RESOLUTION|>--- conflicted
+++ resolved
@@ -75,11 +75,8 @@
   string response;
   string query;
   string contentType;
-<<<<<<< HEAD
   LOG(DEBUG) << "Waiting for receive call to complete." << endl;
-=======
   string request;
->>>>>>> 0ef1733d
   client->recieve(&request);
   //string request = client->getRequest();
   LOG(DEBUG) << "Got request from client." << endl;
